--- conflicted
+++ resolved
@@ -8,19 +8,9 @@
 
 version = '0.4.2'
 
-# Dnspython is two different packages depending on python version
-if sys.version_info.major == 2:
-    dns = 'dnspython'
-else:
-    dns = 'dnspython3'
-
 install_requires = [
-<<<<<<< HEAD
     'aiohttp',
-=======
-    'urllib3>=1.7.1',
-    dns
->>>>>>> 4d8231af
+    'dnspython3',
 ]
 
 test_requires = [
