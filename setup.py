--- conflicted
+++ resolved
@@ -6,11 +6,7 @@
 NEWS = open(os.path.join(here, 'NEWS.txt')).read()
 
 
-<<<<<<< HEAD
-version = '0.4'
-=======
 version = '0.4.2'
->>>>>>> df6caa92
 
 install_requires = [
     'aiohttp',
@@ -20,12 +16,8 @@
     'pytest',
 ]
 
-<<<<<<< HEAD
-setup(name='aioetcd',
-=======
 setup(
-    name='python-etcd',
->>>>>>> df6caa92
+    name='aioetcd',
     version=version,
     description="An asynchronous python client for etcd",
     long_description=README,
@@ -46,10 +38,5 @@
     zip_safe=False,
     install_requires=install_requires,
     tests_require=test_requires,
-<<<<<<< HEAD
     test_suite='pytest.collector',
-
-=======
-    test_suite='nose.collector',
->>>>>>> df6caa92
 )