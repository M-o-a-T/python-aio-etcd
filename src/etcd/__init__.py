--- conflicted
+++ resolved
@@ -16,8 +16,6 @@
         headers = response.headers
         self.etcd_index = int(headers.get('x-etcd-index', 1))
         self.raft_index = int(headers.get('x-raft-index', 1))
-<<<<<<< HEAD
-=======
 
     def get_subtree(self, leaves_only=False):
         """
@@ -270,5 +268,4 @@
     from urllib3.contrib import pyopenssl
     pyopenssl.inject_into_urllib3()
 except ImportError:
-    pass
->>>>>>> 96f2ff4e
+    pass