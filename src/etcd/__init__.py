--- conflicted
+++ resolved
@@ -1,9 +1,5 @@
 import logging
 from .client import Client
-<<<<<<< HEAD
-=======
-from .lock import Lock
-from .election import LeaderElection
 
 _log = logging.getLogger(__name__)
 
@@ -18,7 +14,6 @@
             pass
 _log.addHandler(NullHandler())
 
->>>>>>> c0acbca8
 
 class EtcdResult(object):
     _node_props = {
