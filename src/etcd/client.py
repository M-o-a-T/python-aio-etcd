"""
.. module:: python-aio_etcd
   :synopsis: An asynchronus python etcd client.

.. moduleauthor:: Jose Plana <jplana@gmail.com>


"""
import logging
#from http.client import HTTPException
from aiohttp.web_exceptions import HTTPException
from aiohttp.errors import DisconnectedError,ClientConnectionError,ClientResponseError
from aiohttp.helpers import BasicAuth
import socket
<<<<<<< HEAD
import aiohttp
=======
import urllib3
from urllib3.exceptions import HTTPError
from urllib3.exceptions import ReadTimeoutError
>>>>>>> 96f2ff4e
import json
import ssl
import dns.resolver
import aio_etcd as etcd
import asyncio
from functools import wraps

try:
    from urlparse import urlparse
except ImportError:
    from urllib.parse import urlparse


_log = logging.getLogger(__name__)


class Client(object):

    """
    Asynchronous client for etcd, the distributed log service using raft.
    """

    _MGET = 'GET'
    _MPUT = 'PUT'
    _MPOST = 'POST'
    _MDELETE = 'DELETE'
    _comparison_conditions = set(('prevValue', 'prevIndex', 'prevExist', 'refresh'))
    _read_options = set(('recursive', 'wait', 'waitIndex', 'sorted', 'quorum'))
    _del_conditions = set(('prevValue', 'prevIndex'))

    _client = None

    def __init__(
            self,
            host='127.0.0.1',
            port=2379,
            srv_domain=None,
            version_prefix='/v2',
            allow_redirect=True,
            protocol='http',
            cert=None,
            ca_cert=None,
            username=None,
            password=None,
            allow_reconnect=False,
            use_proxies=False,
            expected_cluster_id=None,
            per_host_pool_size=10,
<<<<<<< HEAD
            ssl_verify=ssl.CERT_REQUIRED,
            loop=None,
=======
            lock_prefix="/_locks"
>>>>>>> 96f2ff4e
    ):
        """
        Initialize the client.

        Args:
            host (mixed):
                           If a string, IP to connect to.
                           If a tuple ((host, port), (host, port), ...)

            port (int):  Port used to connect to etcd.

            srv_domain (str): Domain to search the SRV record for cluster autodiscovery.

            version_prefix (str): Url or version prefix in etcd url (default=/v2).

            allow_redirect (bool): allow the client to connect to other nodes.

            protocol (str):  Protocol used to connect to etcd.

            cert (mixed):   If a string, the whole ssl client certificate;
                            if a tuple, the cert and key file names.

            ca_cert (str): The ca certificate. If pressent it will enable
                           validation.

            username (str): username for etcd authentication.

            password (str): password for etcd authentication.

            allow_reconnect (bool): allow the client to reconnect to another
                                    etcd server in the cluster in the case the
                                    default one does not respond.

            use_proxies (bool): we are using a list of proxies to which we connect,
                                 and don't want to connect to the original etcd cluster.

            expected_cluster_id (str): If a string, recorded as the expected
                                       UUID of the cluster (rather than
                                       learning it from the first request),
                                       reads will raise EtcdClusterIdChanged
                                       if they receive a response with a
                                       different cluster ID.
            per_host_pool_size (int): specifies maximum number of connections to pool
                                      by host. By default this will use up to 10
                                      connections.
            lock_prefix (str): Set the key prefix at etcd when client to lock object.
                                      By default this will be use /_locks.
        """

        # If a DNS record is provided, use it to get the hosts list
        if srv_domain is not None:
            try:
                host = self._discover(srv_domain)
            except Exception as e:
                _log.error("Could not discover the etcd hosts from %s: %s",
                           srv_domain, e)

        self._protocol = protocol
        self._loop = loop if loop is not None else asyncio.get_event_loop()

        def uri(protocol, host, port):
            return '%s://%s:%d' % (protocol, host, port)

        if not isinstance(host, tuple):
            self._machines_cache = []
            self._base_uri = uri(self._protocol, host, port)
        else:
            if not allow_reconnect:
                _log.error("List of hosts incompatible with allow_reconnect.")
                raise etcd.EtcdException("A list of hosts to connect to was given, but reconnection not allowed?")
            self._machines_cache = [uri(self._protocol, *conn) for conn in host]
            self._base_uri = self._machines_cache.pop(0)

        self.expected_cluster_id = expected_cluster_id
        self.version_prefix = version_prefix

        self._allow_redirect = allow_redirect
        self._use_proxies = use_proxies
        self._allow_reconnect = allow_reconnect
        self._lock_prefix = lock_prefix

        # SSL Client certificate support
        ssl_ctx = ssl.create_default_context()

<<<<<<< HEAD
        if protocol == 'https':
            # If we don't allow TLSv1, clients using older version of OpenSSL
            # (<1.0) won't be able to connect.
            _log.debug("HTTPS enabled.")
            #kw['ssl_version'] = ssl.PROTOCOL_TLSv1
            if ssl_verify == ssl.CERT_NONE:
                ssl_ctx.check_hostname = False
            ssl_ctx.verify_mode = ssl_verify

=======
>>>>>>> 96f2ff4e
        if cert:
            if isinstance(cert, tuple):
                # Key and cert are separate
                ssl_ctx.load_cert_chain(*cert)
            else:
                ssl_ctx.load_cert_chain(cert)

        if ca_cert:
            ssl_ctx.load_verify_locations(ca_cert)

        self.username = None
        self.password = None
        if username and password:
            self.username = username
            self.password = password
        elif username:
            _log.warning('Username provided without password, both are required for authentication')
        elif password:
            _log.warning('Password provided without username, both are required for authentication')
        if self._allow_reconnect:
            # we need the set of servers in the cluster in order to try
            # reconnecting upon error. The cluster members will be
            # added to the hosts list you provided. If you are using
            # proxies, set all
            #
            # Beware though: if you input '127.0.0.1' as your host and
            # etcd advertises 'localhost', both will be in the
            # resulting list.

            # If we're connecting to the original cluster, we can
            # extend the list given to the client with what we get
            # from self.machines
            self._machines_available = self._use_proxies
            self._machines_cache = list(set(self._machines_cache))

            if self._base_uri in self._machines_cache:
                self._machines_cache.remove(self._base_uri)
            _log.debug("Machines cache initialised to %s",
                       self._machines_cache)
        else:
            self._machines_available = True

        if protocol == "https":
            conn = aiohttp.TCPConnector(ssl_context=ssl_ctx, loop=loop)
            self._client = aiohttp.ClientSession(connector=conn, loop=loop)
        else:
            self._client = aiohttp.ClientSession(loop=loop)

    def __del__(self):
        self.close()

    def close(self):
        """Explicitly release the etcd connection(s)."""
        if self._client is not None:
            self._client.close()
            self._client = None

    async def _update_machines(self):
        self._machines_cache = await self.machines()
        self._machines_available = True

        # Versions set to None. They will be set upon first usage.
        self._version = self._cluster_version = None

    def _set_version_info(self):
        """
        Sets the version information provided by the server.
        """
        # Set the version
        version_info = json.loads(self.http.request(
            self._MGET,
            self._base_uri + '/version',
            headers=self._get_headers(),
            timeout=self.read_timeout,
            redirect=self.allow_redirect).data.decode('utf-8'))
        self._version = version_info['etcdserver']
        self._cluster_version = version_info['etcdcluster']

    def _discover(self, domain):
        srv_name = "_etcd._tcp.{}".format(domain)
        answers = dns.resolver.query(srv_name, 'SRV')
        hosts = []
        for answer in answers:
            hosts.append(
                (answer.target.to_text(omit_final_dot=True), answer.port))
        _log.debug("Found %s", hosts)
        if not len(hosts):
            raise ValueError("The SRV record is present but no host were found")
        return tuple(hosts)

    @property
    def base_uri(self):
        """URI used by the client to connect to etcd."""
        return self._base_uri

    @property
    def host(self):
        """Node to connect to etcd."""
        return urlparse(self._base_uri).netloc.split(':')[0]

    @property
    def port(self):
        """Port to connect to etcd."""
        return int(urlparse(self._base_uri).netloc.split(':')[1])

    @property
    def protocol(self):
        """Protocol used to connect to etcd."""
        return self._protocol

    @property
    def allow_redirect(self):
        """Allow the client to connect to other nodes."""
        return self._allow_redirect

<<<<<<< HEAD
    async def machines(self):
=======
    @property
    def lock_prefix(self):
        """Get the key prefix at etcd when client to lock object."""
        return self._lock_prefix

    @property
    def machines(self):
>>>>>>> 96f2ff4e
        """
        Members of the cluster.

        Returns:
            list. str with all the nodes in the cluster.

        >>> print client.machines
        ['http://127.0.0.1:4001', 'http://127.0.0.1:4002']
        """
        # We can't use api_execute here, or it causes a logical loop
<<<<<<< HEAD
        retries = 0
        while retries < 5:
            for m in [self._base_uri]+self._machines_cache:
                try:
                    uri = m + self.version_prefix + '/machines'
                    response = await self._client.request(
                        self._MGET,
                        uri,
                        allow_redirects=self.allow_redirect,
                    )

                    response = await self._handle_server_response(response)
                    response = await response.read()
                    if response != b"":
                        machines = [
                            node.strip() for node in response.decode('utf-8').split(',')
                        ]
                        _log.debug("Retrieved list of machines: %s", machines)
                        return machines
                except (HTTPException, socket.error, DisconnectedError, ClientConnectionError) as e:
                    # We can't get the list of machines, if one server is in the
                    # machines cache, try on it
                    _log.error("Failed to get list of machines from %s%s: %r",
                            self._base_uri, self.version_prefix, e)
            retries += 1
            await asyncio.sleep(retries/10, loop=self._loop)
        raise etcd.EtcdException("Could not get the list of servers, "
                                    "maybe you provided the wrong "
                                    "host(s) to connect to?")

    async def members(self):
=======
        try:
            uri = self._base_uri + self.version_prefix + '/machines'
            response = self.http.request(
                self._MGET,
                uri,
                headers=self._get_headers(),
                timeout=self.read_timeout,
                redirect=self.allow_redirect)

            machines = [
                node.strip() for node in
                self._handle_server_response(response).data.decode('utf-8').split(',')
            ]
            _log.debug("Retrieved list of machines: %s", machines)
            return machines
        except (HTTPError, HTTPException, socket.error) as e:
            # We can't get the list of machines, if one server is in the
            # machines cache, try on it
            _log.error("Failed to get list of machines from %s%s: %r",
                       self._base_uri, self.version_prefix, e)
            if self._machines_cache:
                self._base_uri = self._machines_cache.pop(0)
                _log.info("Retrying on %s", self._base_uri)
                # Call myself
                return self.machines
            else:
                raise etcd.EtcdException("Could not get the list of servers, "
                                         "maybe you provided the wrong "
                                         "host(s) to connect to?")

    @property
    def members(self):
>>>>>>> 96f2ff4e
        """
        A more structured view of peers in the cluster.

        Note that while we have an internal DS called _members, accessing the public property will call etcd.
        """
        # Empty the members list
        self._members = {}
        try:
            response = await self.api_execute(self.version_prefix + '/members', self._MGET)
            data = await response.read()
            res = json.loads(data.decode('utf-8'))
            for member in res['members']:
                self._members[member['id']] = member
            return self._members
        except Exception as e:
            raise etcd.EtcdException("Could not get the members list, maybe the cluster has gone away?") from e

    async def leader(self):
        """
        Returns:
            dict. the leader of the cluster.

        >>> print (loop.run_until_complete(client.leader()))
        {"id":"ce2a822cea30bfca","name":"default","peerURLs":["http://localhost:2380","http://localhost:7001"],"clientURLs":["http://127.0.0.1:4001"]}
        """
        try:
            response = await self.api_execute(self.version_prefix + '/stats/self', self._MGET)
            data = await response.read()
            leader = json.loads(data.decode('utf-8'))
            return (await self.members())[leader['leaderInfo']['leader']]
        except Exception as exc:
            raise etcd.EtcdException("Cannot get leader data") from exc

    def stats(self):
        """
        Returns:
            dict. the stats of the local server
        """
        return self._stats()
    stats._is_coroutine = True

    def leader_stats(self):
        """
        Returns:
            dict. the stats of the leader
        """
        return self._stats('leader')
    leader_stats._is_coroutine = True

    def store_stats(self):
        """
        Returns:
           dict. the stats of the kv store
        """
        return self._stats('store')
    store_stats._is_coroutine = True

    async def _stats(self, what='self'):
        """ Internal method to access the stats endpoints"""
        data = await self.api_execute(self.version_prefix + '/stats/' + what, self._MGET)
        data = await data.read()
        data = data.decode('utf-8')
        try:
            return json.loads(data)
        except (TypeError,ValueError) as e:
            raise etcd.EtcdException("Cannot parse json data in the response") from e

    @property
    def version(self):
        """
        Version of etcd.
        """
        if not self._version:
            self._set_version_info()
        return self._version

    @property
    def cluster_version(self):
        """
        Version of the etcd cluster.
        """
        if not self._cluster_version:
            self._set_version_info()

        return self._cluster_version

    @property
    def key_endpoint(self):
        """
        REST key endpoint.
        """
        return self.version_prefix + '/keys'

    async def contains(self, key):
        """
        Check if a key is available in the cluster.

        >>> print 'key' in client
        True
        """
        try:
            await self.get(key)
            return True
        except etcd.EtcdKeyNotFound:
            return False

    def _sanitize_key(self, key):
        if not key.startswith('/'):
            key = "/{}".format(key)
        return key

<<<<<<< HEAD

    async def write(self, key, value, ttl=None, dir=False, append=False, **kwdargs):
=======
    def write(self, key, value, ttl=None, dir=False, append=False, **kwdargs):
>>>>>>> 96f2ff4e
        """
        Writes the value for a key, possibly doing atomic Compare-and-Swap

        Args:
            key (str):  Key.

            value (object):  value to set

            ttl (int):  Time in seconds of expiration (optional).

            dir (bool): Set to true if we are writing a directory; default is false.

            append (bool): If true, it will post to append the new value to the dir, creating a sequential key. Defaults to false.

            Other parameters modifying the write method are accepted:


            prevValue (str): compare key to this value, and swap only if corresponding (optional).

            prevIndex (int): modify key only if actual modifiedIndex matches the provided one (optional).

            prevExist (bool): If false, only create key; if true, only update key.

            refresh (bool): since 2.3.0, If true, only update the ttl, prev key must existed(prevExist=True).

        Returns:
            client.EtcdResult

        >>> print client.write('/key', 'newValue', ttl=60, prevExist=False).value
        'newValue'

        """
<<<<<<< HEAD
        _log.debug("Writing %s to key %s ttl=%s dir=%s append=%s %s",
                  value, key, ttl, dir, append, kwdargs)
=======
        _log.debug("Writing %s to key %s ttl=%s dir=%s append=%s",
                   value, key, ttl, dir, append)
>>>>>>> 96f2ff4e
        key = self._sanitize_key(key)
        params = {}
        if value is not None:
            params['value'] = value

        if ttl is not None:
            params['ttl'] = ttl

        if dir:
            if value:
                raise etcd.EtcdException(
                    'Cannot create a directory with a value')
            params['dir'] = "true"

        for (k, v) in kwdargs.items():
            if k in self._comparison_conditions:
                if type(v) == bool:
                    params[k] = v and "true" or "false"
                else:
                    params[k] = v

        method = append and self._MPOST or self._MPUT
        if '_endpoint' in kwdargs:
            path = kwdargs['_endpoint'] + key
        else:
            path = self.key_endpoint + key

        response = await self.api_execute(path, method, params=params)
        return (await self._result_from_response(response))

    def refresh(self, key, ttl, **kwdargs):
        """
        (Since 2.3.0) Refresh the ttl of a key without notifying watchers.

        Keys in etcd can be refreshed without notifying watchers,
        this can be achieved by setting the refresh to true when updating a TTL

        You cannot update the value of a key when refreshing it

        @see: https://github.com/coreos/etcd/blob/release-2.3/Documentation/api.md#refreshing-key-ttl

        Args:
            key (str):  Key.

            ttl (int):  Time in seconds of expiration (optional).

            Other parameters modifying the write method are accepted as `EtcdClient.write`.
        """
        # overwrite kwdargs' prevExist
        kwdargs['prevExist'] = True
        return self.write(key=key, value=None, ttl=ttl, refresh=True, **kwdargs)

    def update(self, obj):
        """
        Updates the value for a key atomically. Typical usage would be:

        c = aio_etcd.Client()
        o = await c.read("/somekey")
        o.value += 1
        await c.update(o)

        Args:
            obj (aio_etcd.EtcdResult):  The object that needs updating.

        This method returns a coroutine.
        """
        _log.debug("Updating %s to %s.", obj.key, obj.value)
        kwdargs = {
            'dir': obj.dir,
            'ttl': obj.ttl,
            'prevExist': True
            }

        if not obj.dir:
            # prevIndex on a dir causes a 'not a file' error. d'oh!
            kwdargs['prevIndex'] = obj.modifiedIndex
        return self.write(obj.key, obj.value, **kwdargs)

    async def read(self, key, **kwdargs):
        """
        Returns the value of the key 'key'.

        Args:
            key (str):  Key.

            Recognized kwd args

            recursive (bool): If you should fetch recursively a dir

            wait (bool): If we should wait and return next time the key is changed

            waitIndex (int): The index to fetch results from.

            sorted (bool): Sort the output keys (alphanumerically)

        Returns:
            client.EtcdResult (or an array of client.EtcdResult if a
            subtree is queried)

        Raises:
            KeyValue:  If the key doesn't exists.

        >>> print client.get('/key').value
        'value'

        """
        _log.debug("Issuing read for key %s with args %s", key, kwdargs)
        key = self._sanitize_key(key)

        params = {}
        for (k, v) in kwdargs.items():
            if k in self._read_options:
                if type(v) == bool:
                    params[k] = v and "true" or "false"
                elif v is not None:
                    params[k] = v

        response = await self.api_execute(
            self.key_endpoint + key, self._MGET, params=params)
        return (await self._result_from_response(response))

    async def delete(self, key, recursive=None, dir=None, **kwdargs):
        """
        Removed a key from etcd.

        Args:

            key (str):  Key.

            recursive (bool): if we want to recursively delete a directory, set
                              it to true

            dir (bool): if we want to delete a directory, set it to true

            prevValue (str): compare key to this value, and swap only if
                             corresponding (optional).

            prevIndex (int): modify key only if actual modifiedIndex matches the
                             provided one (optional).

        Returns:
            client.EtcdResult

        Raises:
            KeyValue:  If the key doesn't exists.

        >>> print client.delete('/key').key
        '/key'

        """
        _log.debug("Deleting %s recursive=%s dir=%s extra args=%s",
                   key, recursive, dir, kwdargs)
        key = self._sanitize_key(key)

        kwds = {}
        if recursive is not None:
            kwds['recursive'] = recursive and "true" or "false"
        if dir is not None:
            kwds['dir'] = dir and "true" or "false"

        for k in self._del_conditions:
            if k in kwdargs:
                kwds[k] = kwdargs[k]
        _log.debug("Calculated params = %s", kwds)

        response = await self.api_execute(
            self.key_endpoint + key, self._MDELETE, params=kwds)
        return (await self._result_from_response(response))

    def pop(self, key, recursive=None, dir=None, **kwdargs):
        """
        Remove specified key from etcd and return the corresponding value.

        Args:

            key (str):  Key.

            recursive (bool): if we want to recursively delete a directory, set
                              it to true

            dir (bool): if we want to delete a directory, set it to true

            prevValue (str): compare key to this value, and swap only if
                             corresponding (optional).

            prevIndex (int): modify key only if actual modifiedIndex matches the
                             provided one (optional).

        Returns:
            A coroutine returning client.EtcdResult

        Raises:
            KeyValue:  If the key doesn't exists.

        >>> print client.pop('/key').value
        'value'

        """
        return self.delete(key=key, recursive=recursive, dir=dir, **kwdargs)._prev_node
    pop._is_coroutine = True

    # Higher-level methods on top of the basic primitives
    def test_and_set(self, key, value, prev_value, ttl=None):
        """
        Atomic test & set operation.
        It will check if the value of 'key' is 'prev_value',
        if the the check is correct will change the value for 'key' to 'value'
        if the the check is false an exception will be raised.

        Args:
            key (str):  Key.
            value (object):  value to set
            prev_value (object):  previous value.
            ttl (int):  Time in seconds of expiration (optional).

        Returns:
            A coroutine returning client.EtcdResult

        Raises:
            ValueError: When the 'prev_value' is not the current value.

        >>> print client.test_and_set('/key', 'new', 'old', ttl=60).value
        'new'

        """
        return self.write(key, value, prevValue=prev_value, ttl=ttl)
    test_and_set._is_coroutine = True

    def set(self, key, value, ttl=None):
        """
        Compatibility: sets the value of the key 'key' to the value 'value'

        Args:
            key (str):  Key.
            value (object):  value to set
            ttl (int):  Time in seconds of expiration (optional).

        Returns:
            A coroutine returning client.EtcdResult

        Raises:
           etcd.EtcdException: when something weird goes wrong.

        """
        return self.write(key, value, ttl=ttl)
    set._is_coroutine = True

    def get(self, key):
        """
        Returns the value of the key 'key'.

        Args:
            key (str):  Key.

        Returns:
            A coroutine returning client.EtcdResult

        Raises:
            KeyError:  If the key doesn't exists.

        >>> print client.get('/key').value
        'value'

        """
        return self.read(key)
    get._is_coroutine = True

    async def watch(self, key, index=None, recursive=None):
        """
        Blocks until a new event has been received, starting at index 'index'

        Args:
            key (str):  Key.

            index (int): Index to start from.

            timeout (int):  max seconds to wait for a read.

        Returns:
            A coroutine returning client.EtcdResult

        Raises:
            KeyValue:  If the key doesn't exist.

<<<<<<< HEAD
=======
            etcd.EtcdWatchTimedOut: If timeout is reached.

>>>>>>> 96f2ff4e
        >>> print client.watch('/key').value
        'value'

        """
        _log.debug("Wait %s on %s", index, key)
        if index:
            res = await self.read(key, wait=True, waitIndex=index, recursive=recursive)
        else:
            res = await self.read(key, wait=True, recursive=recursive)
        _log.debug("Wait %s on %s done: %s",index, key, res)
        return res

    async def eternal_watch(self, key, callback, index=None, recursive=None):
        """
        Generator that will call the callback every time a key changes.
        Note that this method will block forever until an event is generated
        and the callback function raises StopWatching.

        Args:
            key (str):  Key to subcribe to.
            index (int):  Index from where the changes will be received.

        Returns:
            Index to continue watching from

        >>> for event in client.eternal_watch('/subcription_key'):
        ...     print event.value
        ...
        value1
        value2

        """
        local_index = index
        while True:
            response = await self.watch(key, index=local_index, recursive=recursive)
            local_index = response.modifiedIndex + 1
            try:
                res = callback(response)
                if isinstance(res, asyncio.Future) or asyncio.iscoroutine(res):
                    await res
            except etcd.StopWatching:
                return local_index

    def get_lock(self, *args, **kwargs):
        raise NotImplementedError('Lock primitives were removed from etcd 2.0')

    @property
    def election(self):
        raise NotImplementedError('Election primitives were removed from etcd 2.0')

    async def _result_from_response(self, response):
        """ Creates an EtcdResult from json dictionary """
        raw_response = await response.read()
        try:
            res = await response.json()
        except (TypeError, ValueError, UnicodeError) as e:
            raise etcd.EtcdException(
                'Server response was not valid JSON: %r', raw_response)
        _log.debug("result: %s", res)
        try:
            r = etcd.EtcdResult(**res)
            if response.status == 201:
                r.newKey = True
            r.parse_headers(response)
            return r
        except Exception as e:
            raise etcd.EtcdException(
                'Unable to decode server response') from e

    def _next_server(self, cause=None):
        """ Selects the next server in the list, refreshes the server list. """
        _log.debug("Selection next machine in cache. Available machines: %s",
                   self._machines_cache)
        try:
            mach = self._machines_cache.pop()
        except IndexError as e:
            _log.error("Machines cache is empty, no machines to try.")
            raise etcd.EtcdConnectionFailed('No more machines in the cluster', cause=cause) from e
        else:
            _log.info("Selected new etcd server %s", mach)
            return mach

    def _wrap_request(payload):
        @wraps(payload)
<<<<<<< HEAD
        async def wrapper(self, path, method, params=None):
            some_request_failed = False
=======
        def wrapper(self, path, method, params=None, timeout=None):
>>>>>>> 96f2ff4e
            response = False

            if not path.startswith('/'):
                raise ValueError('Path does not start with /')

            if not self._machines_available:
                await self._update_machines()

            while not response:
                some_request_failed = False
                try:
                    response = await payload(self, path, method, params=params)
                    # Check the cluster ID hasn't changed under us.  We use
                    # preload_content=False above so we can read the headers
                    # before we wait for the content of a watch.
                    self._check_cluster_id(response)
                    # Now force the data to be preloaded in order to trigger any
                    # IO-related errors in this method rather than when we try to
                    # access it later.
                    _ = await response.read()
                    # urllib3 doesn't wrap all httplib exceptions and earlier versions
                    # don't wrap socket errors either.
<<<<<<< HEAD
                except (ClientResponseError, DisconnectedError, HTTPException, socket.error) as e:
=======
                except (HTTPError, HTTPException, socket.error) as e:
                    if (isinstance(params, dict) and
                        params.get("wait") == "true" and
                        isinstance(e, ReadTimeoutError)):
                        _log.debug("Watch timed out.")
                        raise etcd.EtcdWatchTimedOut(
                            "Watch timed out: %r" % e,
                            cause=e
                        )
>>>>>>> 96f2ff4e
                    _log.error("Request to server %s failed: %r",
                               self._base_uri, e)
                    if self._allow_reconnect:
                        _log.info("Reconnection allowed, looking for another "
                                  "server.")
                        # _next_server() raises EtcdException if there are no
                        # machines left to try, breaking out of the loop.
                        self._base_uri = self._next_server(cause=e)
                        some_request_failed = True

                        # if exception is raised on _ = response.data
                        # the condition for while loop will be False
                        # but we should retry
                        response = False
                    else:
                        _log.debug("Reconnection disabled, giving up.")
                        raise etcd.EtcdConnectionFailed(
                            "Connection to etcd failed due to %r" % e,
                            cause=e
                        )
                except etcd.EtcdClusterIdChanged as e:
                    _log.warning(e)
                    raise
                except asyncio.CancelledError:
                    # don't complain
                    raise
                except Exception:
                    _log.exception("Unexpected request failure, re-raising.")
                    raise
                else:
                    try:
                        response = await self._handle_server_response(response)
                    except etcd.EtcdException as e:
                        if "during rolling upgrades" in e.payload['message']:
                            response = False
                            some_request_failed = True
                        else:
                            raise

                if some_request_failed:
                    if not self._use_proxies:
                        # The cluster may have changed since last invocation
<<<<<<< HEAD
                        self._machines_cache = await self.machines()
                    if self._base_uri in self._machines_cache:
                        self._machines_cache.remove(self._base_uri)
            return response
=======
                        self._machines_cache = self.machines
                        self._machines_cache.remove(self._base_uri)
            return self._handle_server_response(response)
>>>>>>> 96f2ff4e
        return wrapper

    @_wrap_request
    def api_execute(self, path, method, params=None):
        """ Executes the query. """

        if not path.startswith('/'):
            raise ValueError('Path does not start with /')

        url = self._base_uri + path

        return self._client.request(
            method,
            url,
            params=params,
            auth=self._get_auth(),
            allow_redirects=self.allow_redirect,
            )

    @_wrap_request
    def api_execute_json(self, path, method, params=None):
        url = self._base_uri + path
        json_payload = json.dumps(params)
        headers = { 'Content-Type': 'application/json' }
        return self._client.request(method,
                                    url,
                                    data=json_payload,
                                    allow_redirects=self.allow_redirect,
                                    auth=self._get_auth(),
                                    headers=headers)

    def _check_cluster_id(self, response):
        cluster_id = response.headers.get("x-etcd-cluster-id", None)
        if not cluster_id:
            # _log.warning("etcd response did not contain a cluster ID")
            return
        id_changed = (self.expected_cluster_id and
                      cluster_id != self.expected_cluster_id)
        # Update the ID so we only raise the exception once.
        old_expected_cluster_id = self.expected_cluster_id
        self.expected_cluster_id = cluster_id
        if id_changed:
            # Defensive: clear the pool so that we connect afresh next
            # time.
            raise etcd.EtcdClusterIdChanged(
                'The UUID of the cluster changed from {} to '
                '{}.'.format(old_expected_cluster_id, cluster_id))

    async def _handle_server_response(self, response):
        """ Handles the server response """
        if response.status in [200, 201]:
            return response

        else:
            data = await response.read()
            resp = data.decode('utf-8')

            # throw the appropriate exception
            try:
                r = json.loads(resp)
                r['status'] = response.status
            except (TypeError, ValueError):
                # Bad JSON, make a response locally.
                r = {"message": "Bad response",
                     "cause": str(resp)}
            etcd.EtcdError.handle(r)

    def _get_auth(self):
        if self.username and self.password:
            return BasicAuth(self.username, self.password)
        return None
<|MERGE_RESOLUTION|>--- conflicted
+++ resolved
@@ -12,13 +12,9 @@
 from aiohttp.errors import DisconnectedError,ClientConnectionError,ClientResponseError
 from aiohttp.helpers import BasicAuth
 import socket
-<<<<<<< HEAD
 import aiohttp
-=======
-import urllib3
 from urllib3.exceptions import HTTPError
 from urllib3.exceptions import ReadTimeoutError
->>>>>>> 96f2ff4e
 import json
 import ssl
 import dns.resolver
@@ -67,12 +63,9 @@
             use_proxies=False,
             expected_cluster_id=None,
             per_host_pool_size=10,
-<<<<<<< HEAD
             ssl_verify=ssl.CERT_REQUIRED,
             loop=None,
-=======
             lock_prefix="/_locks"
->>>>>>> 96f2ff4e
     ):
         """
         Initialize the client.
@@ -156,8 +149,6 @@
 
         # SSL Client certificate support
         ssl_ctx = ssl.create_default_context()
-
-<<<<<<< HEAD
         if protocol == 'https':
             # If we don't allow TLSv1, clients using older version of OpenSSL
             # (<1.0) won't be able to connect.
@@ -167,8 +158,6 @@
                 ssl_ctx.check_hostname = False
             ssl_ctx.verify_mode = ssl_verify
 
-=======
->>>>>>> 96f2ff4e
         if cert:
             if isinstance(cert, tuple):
                 # Key and cert are separate
@@ -284,17 +273,12 @@
         """Allow the client to connect to other nodes."""
         return self._allow_redirect
 
-<<<<<<< HEAD
-    async def machines(self):
-=======
     @property
     def lock_prefix(self):
         """Get the key prefix at etcd when client to lock object."""
         return self._lock_prefix
 
-    @property
-    def machines(self):
->>>>>>> 96f2ff4e
+    async def machines(self):
         """
         Members of the cluster.
 
@@ -305,7 +289,6 @@
         ['http://127.0.0.1:4001', 'http://127.0.0.1:4002']
         """
         # We can't use api_execute here, or it causes a logical loop
-<<<<<<< HEAD
         retries = 0
         while retries < 5:
             for m in [self._base_uri]+self._machines_cache:
@@ -337,44 +320,8 @@
                                     "host(s) to connect to?")
 
     async def members(self):
-=======
-        try:
-            uri = self._base_uri + self.version_prefix + '/machines'
-            response = self.http.request(
-                self._MGET,
-                uri,
-                headers=self._get_headers(),
-                timeout=self.read_timeout,
-                redirect=self.allow_redirect)
-
-            machines = [
-                node.strip() for node in
-                self._handle_server_response(response).data.decode('utf-8').split(',')
-            ]
-            _log.debug("Retrieved list of machines: %s", machines)
-            return machines
-        except (HTTPError, HTTPException, socket.error) as e:
-            # We can't get the list of machines, if one server is in the
-            # machines cache, try on it
-            _log.error("Failed to get list of machines from %s%s: %r",
-                       self._base_uri, self.version_prefix, e)
-            if self._machines_cache:
-                self._base_uri = self._machines_cache.pop(0)
-                _log.info("Retrying on %s", self._base_uri)
-                # Call myself
-                return self.machines
-            else:
-                raise etcd.EtcdException("Could not get the list of servers, "
-                                         "maybe you provided the wrong "
-                                         "host(s) to connect to?")
-
-    @property
-    def members(self):
->>>>>>> 96f2ff4e
         """
         A more structured view of peers in the cluster.
-
-        Note that while we have an internal DS called _members, accessing the public property will call etcd.
         """
         # Empty the members list
         self._members = {}
@@ -482,12 +429,7 @@
             key = "/{}".format(key)
         return key
 
-<<<<<<< HEAD
-
     async def write(self, key, value, ttl=None, dir=False, append=False, **kwdargs):
-=======
-    def write(self, key, value, ttl=None, dir=False, append=False, **kwdargs):
->>>>>>> 96f2ff4e
         """
         Writes the value for a key, possibly doing atomic Compare-and-Swap
 
@@ -520,13 +462,8 @@
         'newValue'
 
         """
-<<<<<<< HEAD
         _log.debug("Writing %s to key %s ttl=%s dir=%s append=%s %s",
                   value, key, ttl, dir, append, kwdargs)
-=======
-        _log.debug("Writing %s to key %s ttl=%s dir=%s append=%s",
-                   value, key, ttl, dir, append)
->>>>>>> 96f2ff4e
         key = self._sanitize_key(key)
         params = {}
         if value is not None:
@@ -811,11 +748,6 @@
         Raises:
             KeyValue:  If the key doesn't exist.
 
-<<<<<<< HEAD
-=======
-            etcd.EtcdWatchTimedOut: If timeout is reached.
-
->>>>>>> 96f2ff4e
         >>> print client.watch('/key').value
         'value'
 
@@ -900,12 +832,8 @@
 
     def _wrap_request(payload):
         @wraps(payload)
-<<<<<<< HEAD
         async def wrapper(self, path, method, params=None):
             some_request_failed = False
-=======
-        def wrapper(self, path, method, params=None, timeout=None):
->>>>>>> 96f2ff4e
             response = False
 
             if not path.startswith('/'):
@@ -928,10 +856,7 @@
                     _ = await response.read()
                     # urllib3 doesn't wrap all httplib exceptions and earlier versions
                     # don't wrap socket errors either.
-<<<<<<< HEAD
                 except (ClientResponseError, DisconnectedError, HTTPException, socket.error) as e:
-=======
-                except (HTTPError, HTTPException, socket.error) as e:
                     if (isinstance(params, dict) and
                         params.get("wait") == "true" and
                         isinstance(e, ReadTimeoutError)):
@@ -940,7 +865,6 @@
                             "Watch timed out: %r" % e,
                             cause=e
                         )
->>>>>>> 96f2ff4e
                     _log.error("Request to server %s failed: %r",
                                self._base_uri, e)
                     if self._allow_reconnect:
@@ -983,16 +907,10 @@
                 if some_request_failed:
                     if not self._use_proxies:
                         # The cluster may have changed since last invocation
-<<<<<<< HEAD
                         self._machines_cache = await self.machines()
                     if self._base_uri in self._machines_cache:
                         self._machines_cache.remove(self._base_uri)
             return response
-=======
-                        self._machines_cache = self.machines
-                        self._machines_cache.remove(self._base_uri)
-            return self._handle_server_response(response)
->>>>>>> 96f2ff4e
         return wrapper
 
     @_wrap_request
