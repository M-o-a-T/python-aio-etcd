--- conflicted
+++ resolved
@@ -16,13 +16,9 @@
 import json
 import ssl
 import dns.resolver
-<<<<<<< HEAD
 import aioetcd as etcd
 import asyncio
-=======
 from functools import wraps
-import etcd
->>>>>>> 0129a43e
 
 try:
     from urlparse import urlparse
@@ -214,9 +210,8 @@
             self._client.close()
             self._client = None
 
-    @asyncio.coroutine
-    def _update_machines(self):
-        self._machines_cache = yield from self.machines()
+    async def _update_machines(self):
+        self._machines_cache = await self.machines()
         self._machines_available = True
 
     def _discover(self, domain):
@@ -256,8 +251,7 @@
         """Allow the client to connect to other nodes."""
         return self._allow_redirect
 
-    @asyncio.coroutine
-    def machines(self):
+    async def machines(self):
         """
         Members of the cluster.
 
@@ -273,14 +267,14 @@
             for m in [self._base_uri]+self._machines_cache:
                 try:
                     uri = m + self.version_prefix + '/machines'
-                    response = yield from self._client.request(
+                    response = await self._client.request(
                         self._MGET,
                         uri,
                         allow_redirects=self.allow_redirect,
                     )
 
-                    response = yield from self._handle_server_response(response)
-                    response = yield from response.read()
+                    response = await self._handle_server_response(response)
+                    response = await response.read()
                     if response != b"":
                         machines = [
                             node.strip() for node in response.decode('utf-8').split(',')
@@ -293,13 +287,12 @@
                     _log.error("Failed to get list of machines from %s%s: %r",
                             self._base_uri, self.version_prefix, e)
             retries += 1
-            yield from asyncio.sleep(retries/10, loop=self._loop)
+            await asyncio.sleep(retries/10, loop=self._loop)
         raise etcd.EtcdException("Could not get the list of servers, "
                                     "maybe you provided the wrong "
                                     "host(s) to connect to?")
 
-    @asyncio.coroutine
-    def members(self):
+    async def members(self):
         """
         A more structured view of peers in the cluster.
 
@@ -308,8 +301,8 @@
         # Empty the members list
         self._members = {}
         try:
-            response = yield from self.api_execute(self.version_prefix + '/members', self._MGET)
-            data = yield from response.read()
+            response = await self.api_execute(self.version_prefix + '/members', self._MGET)
+            data = await response.read()
             res = json.loads(data.decode('utf-8'))
             for member in res['members']:
                 self._members[member['id']] = member
@@ -317,8 +310,7 @@
         except Exception as e:
             raise etcd.EtcdException("Could not get the members list, maybe the cluster has gone away?") from e
 
-    @asyncio.coroutine
-    def leader(self):
+    async def leader(self):
         """
         Returns:
             dict. the leader of the cluster.
@@ -327,10 +319,10 @@
         {"id":"ce2a822cea30bfca","name":"default","peerURLs":["http://localhost:2380","http://localhost:7001"],"clientURLs":["http://127.0.0.1:4001"]}
         """
         try:
-            response = yield from self.api_execute(self.version_prefix + '/stats/self', self._MGET)
-            data = yield from response.read()
+            response = await self.api_execute(self.version_prefix + '/stats/self', self._MGET)
+            data = await response.read()
             leader = json.loads(data.decode('utf-8'))
-            return (yield from self.members())[leader['leaderInfo']['leader']]
+            return (await self.members())[leader['leaderInfo']['leader']]
         except Exception as exc:
             raise etcd.EtcdException("Cannot get leader data") from exc
 
@@ -358,11 +350,10 @@
         return self._stats('store')
     store_stats._is_coroutine = True
 
-    @asyncio.coroutine
-    def _stats(self, what='self'):
+    async def _stats(self, what='self'):
         """ Internal method to access the stats endpoints"""
-        data = yield from self.api_execute(self.version_prefix + '/stats/' + what, self._MGET)
-        data = yield from data.read()
+        data = await self.api_execute(self.version_prefix + '/stats/' + what, self._MGET)
+        data = await data.read()
         data = data.decode('utf-8')
         try:
             return json.loads(data)
@@ -376,8 +367,7 @@
         """
         return self.version_prefix + '/keys'
 
-    @asyncio.coroutine
-    def contains(self, key):
+    async def contains(self, key):
         """
         Check if a key is available in the cluster.
 
@@ -385,7 +375,7 @@
         True
         """
         try:
-            yield from self.get(key)
+            await self.get(key)
             return True
         except etcd.EtcdKeyNotFound:
             return False
@@ -396,8 +386,7 @@
         return key
 
 
-    @asyncio.coroutine
-    def write(self, key, value, ttl=None, dir=False, append=False, **kwdargs):
+    async def write(self, key, value, ttl=None, dir=False, append=False, **kwdargs):
         """
         Writes the value for a key, possibly doing atomit Compare-and-Swap
 
@@ -457,17 +446,17 @@
         else:
             path = self.key_endpoint + key
 
-        response = yield from self.api_execute(path, method, params=params)
-        return (yield from self._result_from_response(response))
+        response = await self.api_execute(path, method, params=params)
+        return (await self._result_from_response(response))
 
     def update(self, obj):
         """
         Updates the value for a key atomically. Typical usage would be:
 
         c = aioetcd.Client()
-        o = yield from c.read("/somekey")
+        o = await c.read("/somekey")
         o.value += 1
-        yield from c.update(o)
+        await c.update(o)
 
         Args:
             obj (aioetcd.EtcdResult):  The object that needs updating.
@@ -486,8 +475,7 @@
             kwdargs['prevIndex'] = obj.modifiedIndex
         return self.write(obj.key, obj.value, **kwdargs)
 
-    @asyncio.coroutine
-    def read(self, key, **kwdargs):
+    async def read(self, key, **kwdargs):
         """
         Returns the value of the key 'key'.
 
@@ -526,12 +514,11 @@
                 elif v is not None:
                     params[k] = v
 
-        response = yield from self.api_execute(
+        response = await self.api_execute(
             self.key_endpoint + key, self._MGET, params=params)
-        return (yield from self._result_from_response(response))
-
-    @asyncio.coroutine
-    def delete(self, key, recursive=None, dir=None, **kwdargs):
+        return (await self._result_from_response(response))
+
+    async def delete(self, key, recursive=None, dir=None, **kwdargs):
         """
         Removed a key from etcd.
 
@@ -575,9 +562,9 @@
                 kwds[k] = kwdargs[k]
         _log.debug("Calculated params = %s", kwds)
 
-        response = yield from self.api_execute(
+        response = await self.api_execute(
             self.key_endpoint + key, self._MDELETE, params=kwds)
-        return (yield from self._result_from_response(response))
+        return (await self._result_from_response(response))
 
     def pop(self, key, recursive=None, dir=None, **kwdargs):
         """
@@ -677,8 +664,7 @@
         return self.read(key)
     get._is_coroutine = True
 
-    @asyncio.coroutine
-    def watch(self, key, index=None, recursive=None):
+    async def watch(self, key, index=None, recursive=None):
         """
         Blocks until a new event has been received, starting at index 'index'
 
@@ -701,14 +687,13 @@
         """
         _log.debug("Wait %s on %s", index, key)
         if index:
-            res = yield from self.read(key, wait=True, waitIndex=index, recursive=recursive)
+            res = await self.read(key, wait=True, waitIndex=index, recursive=recursive)
         else:
-            res = yield from self.read(key, wait=True, recursive=recursive)
+            res = await self.read(key, wait=True, recursive=recursive)
         _log.debug("Wait %s on %s done: %s",index, key, res)
         return res
 
-    @asyncio.coroutine
-    def eternal_watch(self, key, callback, index=None, recursive=None):
+    async def eternal_watch(self, key, callback, index=None, recursive=None):
         """
         Generator that will call the callback every time a key changes.
         Note that this method will block forever until an event is generated
@@ -730,12 +715,12 @@
         """
         local_index = index
         while True:
-            response = yield from self.watch(key, index=local_index, recursive=recursive)
+            response = await self.watch(key, index=local_index, recursive=recursive)
             local_index = response.modifiedIndex + 1
             res = callback(response)
             if isinstance(res, asyncio.Future) or asyncio.iscoroutine(res):
                 try:
-                    yield from res
+                    await res
                 except etcd.StopWatching:
                     return local_index
 
@@ -746,10 +731,9 @@
     def election(self):
         raise NotImplementedError('Election primitives were removed from etcd 2.0')
 
-    @asyncio.coroutine
-    def _result_from_response(self, response):
+    async def _result_from_response(self, response):
         """ Creates an EtcdResult from json dictionary """
-        raw_response = yield from response.read()
+        raw_response = await response.read()
         try:
             res = json.loads(raw_response.decode('utf-8'))
         except (TypeError, ValueError, UnicodeError) as e:
@@ -779,94 +763,18 @@
             _log.info("Selected new etcd server %s", mach)
             return mach
 
-<<<<<<< HEAD
-    @asyncio.coroutine
-    def api_execute(self, path, method, params=None):
-        """ Executes the query. """
-
-        some_request_failed = False
-        response = False
-
-        if not path.startswith('/'):
-            raise ValueError('Path does not start with /')
-
-        if not self._machines_available:
-            yield from self._update_machines()
-
-        while not response:
-            try:
-                url = self._base_uri + path
-
-                response = yield from self._client.request(
-                    method,
-                    url,
-                    params=params,
-                    auth=self._get_auth(),
-                    allow_redirects=self.allow_redirect,
-                    )
-
-                # Check the cluster ID hasn't changed under us.  We use
-                # preload_content=False above so we can read the headers
-                # before we wait for the content of a watch.
-                self._check_cluster_id(response)
-                # Now force the data to be preloaded in order to trigger any
-                # IO-related errors in this method rather than when we try to
-                # access it later.
-                yield from response.read()
-                try:
-                    response = yield from self._handle_server_response(response)
-                except etcd.EtcdException as e:
-                    if "during rolling upgrades" in e.payload['message']:
-                        response = False
-                        some_request_failed = True
-                        continue
-                    raise
-                else:
-                    break
-
-
-            # earlier versions don't wrap socket errors
-            except (HTTPException, socket.error, DisconnectedError, ClientConnectionError,ClientResponseError) as e:
-                _log.exception("Request to server %s failed",
-                           self._base_uri)
-                if self._allow_reconnect:
-                    _log.info("Reconnection allowed, looking for another "
-                              "server.")
-                    # _next_server() raises EtcdException if there are no
-                    # machines left to try, breaking out of the loop.
-                    self._base_uri = self._next_server(cause=e)
-                    some_request_failed = True
-                else:
-                    _log.debug("Reconnection disabled, giving up.")
-                    raise etcd.EtcdConnectionFailed(
-                        "Connection to etcd failed") from e
-
-        if some_request_failed:
-            if not self._use_proxies:
-                # The cluster may have changed since last invocation
-                self._machines_cache = yield from self.machines()
-            self._machines_cache.remove(self._base_uri)
-        return response
-=======
     def _wrap_request(payload):
         @wraps(payload)
-        def wrapper(self, path, method, params=None, timeout=None):
+        async def wrapper(self, path, method, params=None):
             some_request_failed = False
             response = False
 
-            if timeout is None:
-                timeout = self.read_timeout
-
-            if timeout == 0:
-                timeout = None
-
             if not path.startswith('/'):
                 raise ValueError('Path does not start with /')
 
             while not response:
                 try:
-                    response = payload(self, path, method,
-                                       params=params, timeout=timeout)
+                    response = await payload(self, path, method, params=params)
                     # Check the cluster ID hasn't changed under us.  We use
                     # preload_content=False above so we can read the headers
                     # before we wait for the content of a watch.
@@ -877,16 +785,7 @@
                     _ = response.data
                     # urllib3 doesn't wrap all httplib exceptions and earlier versions
                     # don't wrap socket errors either.
-                except (urllib3.exceptions.HTTPError,
-                        HTTPException, socket.error) as e:
-                    if (params.get("wait") == "true" and
-                            isinstance(e,
-                                       urllib3.exceptions.ReadTimeoutError)):
-                        _log.debug("Watch timed out.")
-                        raise etcd.EtcdWatchTimedOut(
-                            "Watch timed out: %r" % e,
-                            cause=e
-                        )
+                except (HTTPException, socket.error) as e:
                     _log.error("Request to server %s failed: %r",
                                self._base_uri, e)
                     if self._allow_reconnect:
@@ -923,48 +822,32 @@
         return wrapper
 
     @_wrap_request
-    def api_execute(self, path, method, params=None, timeout=None):
+    def api_execute(self, path, method, params=None):
         """ Executes the query. """
-        url = self._base_uri + path
-
-        if (method == self._MGET) or (method == self._MDELETE):
-            return self.http.request(
-                method,
-                url,
-                timeout=timeout,
-                fields=params,
-                redirect=self.allow_redirect,
-                headers=self._get_headers(),
-                preload_content=False)
-
-        elif (method == self._MPUT) or (method == self._MPOST):
-            return self.http.request_encode_body(
-                method,
-                url,
-                fields=params,
-                timeout=timeout,
-                encode_multipart=False,
-                redirect=self.allow_redirect,
-                headers=self._get_headers(),
-                preload_content=False)
-        else:
-                    raise etcd.EtcdException(
-                        'HTTP method {} not supported'.format(method))
+
+        if not path.startswith('/'):
+            raise ValueError('Path does not start with /')
+
+        return self._client.request(
+            method,
+            url,
+            params=params,
+            auth=self._get_auth(),
+            allow_redirects=self.allow_redirect,
+            )
 
     @_wrap_request
-    def api_execute_json(self, path, method, params=None, timeout=None):
+    def api_execute_json(self, path, method, params=None):
         url = self._base_uri + path
         json_payload = json.dumps(params)
         headers = self._get_headers()
         headers['Content-Type'] = 'application/json'
-        return self.http.urlopen(method,
-                                 url,
-                                 body=json_payload,
-                                 timeout=timeout,
-                                 redirect=self.allow_redirect,
-                                 headers=headers,
-                                 preload_content=False)
->>>>>>> 0129a43e
+        return self._client.request(method,
+                                    url,
+                                    body=json_payload,
+                                    allow_redirects=self.allow_redirect,
+                                    headers=headers,
+                                    preload_content=False)
 
     def _check_cluster_id(self, response):
         cluster_id = response.headers.get("x-etcd-cluster-id", None)
@@ -983,14 +866,13 @@
                 'The UUID of the cluster changed from {} to '
                 '{}.'.format(old_expected_cluster_id, cluster_id))
 
-    @asyncio.coroutine
-    def _handle_server_response(self, response):
+    async def _handle_server_response(self, response):
         """ Handles the server response """
         if response.status in [200, 201]:
             return response
 
         else:
-            data = yield from response.read()
+            data = await response.read()
             resp = data.decode('utf-8')
 
             # throw the appropriate exception
@@ -1005,11 +887,5 @@
 
     def _get_auth(self):
         if self.username and self.password:
-<<<<<<< HEAD
             return BasicAuth(self.username, self.password)
         return None
-=======
-            credentials = ':'.join((self.username, self.password))
-            return urllib3.make_headers(basic_auth=credentials)
-        return {}
->>>>>>> 0129a43e
