import os
import time
import shutil
import logging
import unittest
import tempfile
import pytest

import asyncio
import aioetcd
from . import helpers

log = logging.getLogger()

class EtcdIntegrationTest(unittest.TestCase):
    cl_size = 3

    @classmethod
    def setUpClass(cls):
        program = cls._get_exe()
        cls.directory = tempfile.mkdtemp(prefix='python-aioetcd')
        cls.processHelper = helpers.EtcdProcessHelper(
            cls.directory,
            proc_name=program,
            port_range_start=6001,
            internal_port_range_start=8001)
        cls.processHelper.run(number=cls.cl_size)

    @classmethod
    def tearDownClass(cls):
        cls.processHelper.stop()
        shutil.rmtree(cls.directory)

    @classmethod
    def _is_exe(cls, fpath):
        return os.path.isfile(fpath) and os.access(fpath, os.X_OK)

    @classmethod
    def _get_exe(cls):
        PROGRAM = 'etcd'

        program_path = None

        for path in os.environ["PATH"].split(os.pathsep):
            path = path.strip('"')
            exe_file = os.path.join(path, PROGRAM)
            if cls._is_exe(exe_file):
                program_path = exe_file
                break

        if not program_path:
            raise Exception('aioetcd not in path!!')

        return program_path


class TestSimple(EtcdIntegrationTest):

    @helpers.run_async
    def test_machines(loop, self):
        """ INTEGRATION: retrieve machines """
        client = aioetcd.Client(port=6001, loop=loop)
        self.assertEquals((yield from client.machines())[0], 'http://127.0.0.1:6001')

    @helpers.run_async
    def test_leader(loop, self):
        """ INTEGRATION: retrieve leader """
<<<<<<< HEAD
        client = aioetcd.Client(port=6001, loop=loop)
        self.assertEquals((yield from client.leader())['clientURLs'], ['http://127.0.0.1:6001'])
=======
        self.assertIn(self.client.leader['clientURLs'][0],
            ['http://127.0.0.1:6001','http://127.0.0.1:6002','http://127.0.0.1:6003'])
>>>>>>> 19c5be70

    @helpers.run_async
    def test_get_set_delete(loop, self):
        """ INTEGRATION: set a new value """
        client = aioetcd.Client(port=6001, loop=loop)
        try:
            get_result = yield from client.get('/test_set')
            assert False
        except aioetcd.EtcdKeyNotFound as e:
            pass

        self.assertFalse((yield from client.contains('/test_set')))

        set_result = yield from client.set('/test_set', 'test-key')
        self.assertEquals('set', set_result.action.lower())
        self.assertEquals('/test_set', set_result.key)
        self.assertEquals('test-key', set_result.value)

        self.assertTrue((yield from client.contains('/test_set')))

        get_result = yield from client.get('/test_set')
        self.assertEquals('get', get_result.action.lower())
        self.assertEquals('/test_set', get_result.key)
        self.assertEquals('test-key', get_result.value)

        delete_result = yield from client.delete('/test_set')
        self.assertEquals('delete', delete_result.action.lower())
        self.assertEquals('/test_set', delete_result.key)

        self.assertFalse((yield from client.contains('/test_set')))

        try:
            get_result = yield from client.get('/test_set')
            assert False
        except aioetcd.EtcdKeyNotFound as e:
            pass

    @helpers.run_async
    def test_update(loop, self):
        """INTEGRATION: update a value"""
        client = aioetcd.Client(port=6001, loop=loop)
        yield from client.set('/foo', 3)
        c = yield from client.get('/foo')
        c.value = int(c.value) + 3
        yield from client.update(c)
        newres = yield from client.get('/foo')
        self.assertEquals(newres.value, u'6')
        try:
            yield from client.update(c)
            assert False
        except ValueError:
            pass

    @helpers.run_async
    def test_retrieve_subkeys(loop, self):
        """ INTEGRATION: retrieve multiple subkeys """
        client = aioetcd.Client(port=6001, loop=loop)
        set_result = yield from client.write('/subtree/test_set', 'test-key1')
        set_result = yield from client.write('/subtree/test_set1', 'test-key2')
        set_result = yield from client.write('/subtree/test_set2', 'test-key3')
        get_result = yield from client.read('/subtree', recursive=True)
        result = [subkey.value for subkey in get_result.leaves]
        self.assertEquals(['test-key1', 'test-key2', 'test-key3'].sort(), result.sort())

    @helpers.run_async
    def test_directory_ttl_update(loop, self):
        """ INTEGRATION: should be able to update a dir TTL """
        client = aioetcd.Client(port=6001, loop=loop)
        yield from client.write('/dir', None, dir=True, ttl=30)
        res = yield from client.write('/dir', None, dir=True, ttl=31, prevExist=True)
        self.assertEquals(res.ttl, 31)
        res = yield from client.get('/dir')
        res.ttl = 120
        new_res = yield from client.update(res)
        self.assertEquals(new_res.ttl, 120)



class TestErrors(EtcdIntegrationTest):

    @helpers.run_async
    def test_is_not_a_file(loop, self):
        """ INTEGRATION: try to write  value to an existing directory """
        client = aioetcd.Client(port=6001, loop=loop)

        yield from client.set('/directory/test-key', 'test-value')
        try:
            yield from client.set('/directory', 'test-value')
            raise False
        except aioetcd.EtcdNotFile:
            pass

    @helpers.run_async
    def test_test_and_set(loop, self):
        """ INTEGRATION: try test_and_set operation """
        client = aioetcd.Client(port=6001, loop=loop)

        set_result = yield from client.set('/test-key', 'old-test-value')

        set_result = yield from client.test_and_set(
            '/test-key',
            'test-value',
            'old-test-value',
            )

        try:
            yield from client.test_and_set('/test-key', 'new-value', 'old-test-value')
        except ValueError:
            pass

    @helpers.run_async
    def test_creating_already_existing_directory(loop, self):
        """ INTEGRATION: creating an already existing directory without
        `prevExist=True` should fail """
        client = aioetcd.Client(port=6001, loop=loop)
        yield from client.write('/mydir', None, dir=True)

        try:
            yield from client.write('/mydir', None, dir=True)
            assert False
        except aioetcd.EtcdNotFile:
            pass
        try:
            yield from client.write('/mydir', None, dir=True, prevExist=False)
            assert False
        except aioetcd.EtcdAlreadyExist:
            pass


class TestClusterFunctions(EtcdIntegrationTest):
    @classmethod
    def setUpClass(cls):
        program = cls._get_exe()
        cls.directory = tempfile.mkdtemp(prefix='python-aioetcd')

        cls.processHelper = helpers.EtcdProcessHelper(
            cls.directory,
            proc_name=program,
            port_range_start=6001,
            internal_port_range_start=8001,
            cluster=True)

    @helpers.run_async
    def test_reconnect(loop, self):
        """ INTEGRATION: get key after the server we're connected fails. """
        self.processHelper.stop()
        self.processHelper.run(number=3)
        client = aioetcd.Client(port=6001, allow_reconnect=True, loop=loop)
        set_result = yield from client.set('/test_set', 'test-key1')
        get_result = yield from client.get('/test_set')

        self.assertEquals('test-key1', get_result.value)

        self.processHelper.kill_one(0)

        get_result = yield from client.get('/test_set')
        self.assertEquals('test-key1', get_result.value)

    @helpers.run_async
    def test_reconnect_with_several_hosts_passed(loop, self):
        """ INTEGRATION: receive several hosts at connection setup. """
        self.processHelper.stop()
        self.processHelper.run(number=3)
        client = aioetcd.Client(
            host=(
                ('127.0.0.1', 6004),
                ('127.0.0.1', 6001)),
            allow_reconnect=True, loop=loop)
        set_result = yield from client.set('/test_set', 'test-key1')
        get_result = yield from client.get('/test_set')

        self.assertEquals('test-key1', get_result.value)

        self.processHelper.kill_one(0)

        get_result = yield from client.get('/test_set')
        self.assertEquals('test-key1', get_result.value)

    @helpers.run_async
    def test_reconnect_not_allowed(loop, self):
        """ INTEGRATION: fail on server kill if not allow_reconnect """
        self.processHelper.stop()
        self.processHelper.run(number=3)
        client = aioetcd.Client(port=6001, allow_reconnect=False, loop=loop)
        self.processHelper.kill_one(0)
        try:
            yield from client.get('/test_set')
            assert False
        except aioetcd.EtcdConnectionFailed:
            pass

    @helpers.run_async
    def test_reconnet_fails(loop, self):
        """ INTEGRATION: fails to reconnect if no available machines """
        self.processHelper.stop()
        # Start with three instances (0, 1, 2)
        self.processHelper.run(number=3)
        # Connect to instance 0
        client = aioetcd.Client(port=6001, allow_reconnect=True, loop=loop)
        set_result = yield from client.set('/test_set', 'test-key1')

        get_result = yield from client.get('/test_set')
        self.assertEquals('test-key1', get_result.value)
        self.processHelper.kill_one(2)
        self.processHelper.kill_one(1)
        self.processHelper.kill_one(0)
        try:
            yield from client.get('/test_set')
        except aioetcd.EtcdException:
            pass


class TestWatch(EtcdIntegrationTest):

    @helpers.run_async
    def test_watch(loop, self):
        """ INTEGRATION: Receive a watch event from other process """

        client = aioetcd.Client(port=6001, allow_reconnect=True, loop=loop)
        set_result = yield from client.set('/test-key', 'test-value')

        queue = asyncio.Queue(loop=loop)

        @asyncio.coroutine
        def change_value(key, newValue):
            c = aioetcd.Client(port=6001, loop=loop)
            yield from c.set(key, newValue)

        @asyncio.coroutine
        def watch_value(key, queue):
            c = aioetcd.Client(port=6001, loop=loop)
            w = yield from c.watch(key)
            yield from queue.put(w.value)

        watcher = asyncio.async(watch_value('/test-key', queue), loop=loop)
        yield from asyncio.sleep(0.1, loop=loop)
        changer = asyncio.async(change_value('/test-key', 'new-test-value'), loop=loop)

        value = yield from asyncio.wait_for(queue.get(),timeout=2,loop=loop)
        yield from asyncio.wait_for(watcher,timeout=5,loop=loop)
        yield from asyncio.wait_for(changer,timeout=5,loop=loop)

        assert value == 'new-test-value'

    @helpers.run_async
    def test_watch_indexed(loop, self):
        """ INTEGRATION: Receive a watch event from other process, indexed """

        client = aioetcd.Client(port=6001, allow_reconnect=True, loop=loop)

        set_result = yield from client.set('/test-key', 'test-value')
        set_result = yield from client.set('/test-key', 'test-value0')
        original_index = int(set_result.modifiedIndex)
        set_result = yield from client.set('/test-key', 'test-value1')
        set_result = yield from client.set('/test-key', 'test-value2')

        queue = asyncio.Queue(loop=loop)

        @asyncio.coroutine
        def change_value(key, newValue):
            c = aioetcd.Client(port=6001, loop=loop)
            yield from c.set(key, newValue)
            yield from c.get(key)

        @asyncio.coroutine
        def watch_value(key, index, queue):
            c = aioetcd.Client(port=6001, loop=loop)
            for i in range(0, 3):
                yield from queue.put((yield from c.watch(key, index=index + i)).value)


        watcher = asyncio.async(watch_value('/test-key', original_index, queue), loop=loop)
        yield from asyncio.sleep(0.5, loop=loop)
        proc = asyncio.async(change_value('/test-key', 'test-value3'), loop=loop)

        for i in range(0, 3):
            value = yield from queue.get()
            log.debug("index: %d: %s" % (i, value))
            self.assertEquals('test-value%d' % i, value)

        yield from asyncio.wait_for(watcher,timeout=5,loop=loop)
        yield from asyncio.wait_for(proc,timeout=5,loop=loop)

    @helpers.run_async
    def test_watch_generator(loop, self):
        """ INTEGRATION: Receive a watch event from other process (gen) """

        client = aioetcd.Client(port=6001, allow_reconnect=True, loop=loop)
        set_result = yield from client.set('/test-key', 'test-value')

        queue = asyncio.Queue(loop=loop)

        @asyncio.coroutine
        def change_value(key):
            yield from asyncio.sleep(0.5, loop=loop)
            c = aioetcd.Client(port=6001, loop=loop)
            for i in range(0, 3):
                yield from c.set(key, 'test-value%d' % i)
                yield from c.get(key)

        @asyncio.coroutine
        def watch_value(key, queue):
            c = aioetcd.Client(port=6001, loop=loop)
            n = 0
            @asyncio.coroutine
            def qput(event):
                nonlocal n
                yield from queue.put(event.value)
                n += 1
                if n == 3:
                    raise aioetcd.StopWatching
                
            yield from c.eternal_watch(key, qput)
            assert n == 3, n


        watcher = asyncio.async(watch_value('/test-key', queue), loop=loop)
        changer = asyncio.async(change_value('/test-key'), loop=loop)

        values = ['test-value0', 'test-value1', 'test-value2']
        for i in range(0, 3):
            value = yield from queue.get()
            log.debug("index: %d: %s" % (i, value))
            self.assertTrue(value in values)

        yield from asyncio.wait_for(watcher,timeout=5,loop=loop)
        yield from asyncio.wait_for(changer,timeout=5,loop=loop)

    @helpers.run_async
    def test_watch_indexed_generator(loop, self):
        """ INTEGRATION: Receive a watch event from other process, ixd, (2) """

        client = aioetcd.Client(port=6001, allow_reconnect=True, loop=loop)

        set_result = yield from client.set('/test-key', 'test-value')
        set_result = yield from client.set('/test-key', 'test-value0')
        original_index = int(set_result.modifiedIndex)
        set_result = yield from client.set('/test-key', 'test-value1')
        set_result = yield from client.set('/test-key', 'test-value2')

        queue = asyncio.Queue(loop=loop)

        @asyncio.coroutine
        def change_value(key, newValue):
            c = aioetcd.Client(port=6001, loop=loop)
            yield from c.set(key, newValue)

        @asyncio.coroutine
        def watch_value(key, index, queue):
            c = aioetcd.Client(port=6001, loop=loop)
            n = 0
            @asyncio.coroutine
            def qput(v):
                nonlocal n
                yield from queue.put(v.value)
                n += 1
                if n == 3:
                    raise aioetcd.StopWatching
            yield from c.eternal_watch(key, qput, index=index)
            assert n == 3, n

        watcher = asyncio.async(watch_value('/test-key', original_index, queue), loop=loop)
        yield from asyncio.sleep(0.5, loop=loop)
        proc = asyncio.async(change_value('/test-key', 'test-value3',), loop=loop)

        for i in range(0, 3):
            value = yield from queue.get()
            log.debug("index: %d: %s" % (i, value))
            self.assertEquals('test-value%d' % i, value)

        yield from asyncio.wait_for(watcher,timeout=5,loop=loop)
        yield from asyncio.wait_for(proc,timeout=5,loop=loop)
<|MERGE_RESOLUTION|>--- conflicted
+++ resolved
@@ -65,13 +65,9 @@
     @helpers.run_async
     def test_leader(loop, self):
         """ INTEGRATION: retrieve leader """
-<<<<<<< HEAD
-        client = aioetcd.Client(port=6001, loop=loop)
-        self.assertEquals((yield from client.leader())['clientURLs'], ['http://127.0.0.1:6001'])
-=======
-        self.assertIn(self.client.leader['clientURLs'][0],
+        client = aioetcd.Client(port=6001, loop=loop)
+        self.assertIn((yield from client.leader())['clientURLs'][0],
             ['http://127.0.0.1:6001','http://127.0.0.1:6002','http://127.0.0.1:6003'])
->>>>>>> 19c5be70
 
     @helpers.run_async
     def test_get_set_delete(loop, self):
