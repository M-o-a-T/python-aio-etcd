--- conflicted
+++ resolved
@@ -94,12 +94,8 @@
         """
         You can use the lock as a contextmanager
         """
-<<<<<<< HEAD
-        self.acquire(blocking=True)
-=======
-        self.acquire(blocking=True, lock_ttl=0)
+        self.acquire(blocking=True, lock_ttl=None)
         return self
->>>>>>> 01661a60
 
     def __exit__(self, type, value, traceback):
         self.release()
