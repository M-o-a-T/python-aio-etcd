News
====

<<<<<<< HEAD
-----------
aio version
-----------

0.4
-----------

*Release date: 11-11-2015*

* changed everything and their dog to coroutines (obviously)
* switched to aiohttp
* re-organized source tree due to personal preference
  * no more src/
  * separate tests/
* dropped unit tests (too much work to convert to async)
* replaced eternal_watch iterator with a callback

* to be submitted to upstream:
  * speed up test suite setup
  * fixed failing SSL tests
  * fixed leader lookup

----------------
Upstream version
----------------
=======
0.4.3
-----
*Release date: 3-Dec-2015*

* Python 3.5 compatibility and general python3 cleanups
* Added authentication and module for managing ACLs
* Added srv record-based DNS discovery
* Fixed (again) logging of cluster id changes
* Fixed leader lookup
* Properly retry request on exception
* Client: clean up open connections when deleting
>>>>>>> 0129a43e

0.4.2
-----
*Release date: 8-Oct-2015*

* Fixed lock documentation
* Fixed lock sequences due to etcd 2.2 change
* Better exception management during response processing
* Fixed logging of cluster ID changes
* Fixed subtree results
* Do not check cluster ID if etcd responses don't contain the ID
* Added a cause to EtcdConnectionFailed


0.4.1
-----
*Release date: 1-Aug-2015*

* Added client-side leader election
* Added stats endpoints
* Added logging
* Better exception handling
* Check for cluster ID on each request
* Added etcd.Client.members and fixed etcd.Client.leader
* Removed locking and election etcd support
* Allow the use of etcd proxies with reconnections
* Implement pop: Remove key from etc and return the corresponding value.
* Eternal watcher can be now recursive
* Fix etcd.Client machines
* Do not send parameters with `None` value to etcd
* Support ttl=0 in write.
* Moved pyOpenSSL into test requirements.
* Always set certificate information so redirects from http to https work.


0.3.3
-----
*Release date: 12-Apr-2015*

* Forward leaves_only value in get_subtree() recursive calls
* Fix README prevExists->prevExist
* Added configurable version_prefix
* Added support for recursive watch
* Better error handling support (more detailed exceptions)
* Fixed some unreliable tests


0.3.2
-----

*Release date: 4-Aug-2014*

* Fixed generated documentation version.


0.3.1
-----

*Release date: 4-Aug-2014*

* Added consisten read option
* Fixed timeout parameter in read()
* Added atomic delete parameter support
* Fixed delete behaviour
* Added update method that allows atomic updated on results
* Fixed checks on write()
* Added leaves generator to EtcdResult and get_subtree for recursive fetch
* Added etcd_index to EtcdResult
* Changed ethernal -> eternal
* Updated urllib3 & pyOpenSSL libraries
* Several performance fixes
* Better parsing of etcd_index and raft_index
* Removed duplicated tests
* Added several integration and unit tests
* Use etcd v0.3.0 in travis
* Execute test using `python setup.py test` and nose


0.3.0
-----

*Release date: 18-Jan-2014*

* API v2 support
* Python 3.3 compatibility


0.2.1
-----

*Release data: 30-Nov-2013*

* SSL support
* Added support for subdirectories in results.
* Improve test
* Added support for reconnections, allowing death node tolerance.


0.2.0
-----

*Release date: 30-Sep-2013*

* Allow fetching of multiple keys (sub-nodes)


0.1
---

*Release date: 18-Sep-2013*

* Initial release<|MERGE_RESOLUTION|>--- conflicted
+++ resolved
@@ -1,7 +1,6 @@
 News
 ====
 
-<<<<<<< HEAD
 -----------
 aio version
 -----------
@@ -21,13 +20,11 @@
 
 * to be submitted to upstream:
   * speed up test suite setup
-  * fixed failing SSL tests
-  * fixed leader lookup
 
 ----------------
 Upstream version
 ----------------
-=======
+
 0.4.3
 -----
 *Release date: 3-Dec-2015*
@@ -39,7 +36,6 @@
 * Fixed leader lookup
 * Properly retry request on exception
 * Client: clean up open connections when deleting
->>>>>>> 0129a43e
 
 0.4.2
 -----
