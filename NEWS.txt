News
====

<<<<<<< HEAD
-----------
aio version
-----------

0.4
-----------

*Release date: 11-11-2015*

* changed everything and their dog to coroutines (obviously)
* switched to aiohttp
* re-organized source tree due to personal preference
  * no more src/
  * separate tests/
* dropped unit tests (too much work to convert to async)
* replaced eternal_watch iterator with a callback

* to be submitted to upstream:
  * speed up test suite setup
  * fixed failing SSL tests
  * fixed leader lookup

----------------
Upstream version
----------------
=======
0.4.2
-----
*Release data: 8-Oct-2015*

* Fixed lock documentation
* Fixed lock sequences due to etcd 2.2 change
* Better exception management during response processing
* Fixed logging of cluster ID changes
* Fixed subtree results
* Do not check cluster ID if etcd responses don't contain the ID
* Added a cause to EtcdConnectionFailed

>>>>>>> df6caa92

0.4.1
-----
*Release date: 1-Aug-2015*

* Added client-side leader election
* Added stats endpoints
* Added logging
* Better exception handling
* Check for cluster ID on each request
* Added etcd.Client.members and fixed etcd.Client.leader
* Removed locking and election etcd support
* Allow the use of etcd proxies with reconnections
* Implement pop: Remove key from etc and return the corresponding value.
* Eternal watcher can be now recursive
* Fix etcd.Client machines
* Do not send parameters with `None` value to etcd
* Support ttl=0 in write.
* Moved pyOpenSSL into test requirements.
* Always set certificate information so redirects from http to https work.


0.3.3
-----
*Release date: 12-Apr-2015*

* Forward leaves_only value in get_subtree() recursive calls
* Fix README prevExists->prevExist
* Added configurable version_prefix
* Added support for recursive watch
* Better error handling support (more detailed exceptions)
* Fixed some unreliable tests


0.3.2
-----

*Release date: 4-Aug-2014*

* Fixed generated documentation version.


0.3.1
-----

*Release date: 4-Aug-2014*

* Added consisten read option
* Fixed timeout parameter in read()
* Added atomic delete parameter support
* Fixed delete behaviour
* Added update method that allows atomic updated on results
* Fixed checks on write()
* Added leaves generator to EtcdResult and get_subtree for recursive fetch
* Added etcd_index to EtcdResult
* Changed ethernal -> eternal
* Updated urllib3 & pyOpenSSL libraries
* Several performance fixes
* Better parsing of etcd_index and raft_index
* Removed duplicated tests
* Added several integration and unit tests
* Use etcd v0.3.0 in travis
* Execute test using `python setup.py test` and nose


0.3.0
-----

*Release date: 18-Jan-2014*

* API v2 support
* Python 3.3 compatibility


0.2.1
-----

*Release data: 30-Nov-2013*

* SSL support
* Added support for subdirectories in results.
* Improve test
* Added support for reconnections, allowing death node tolerance.


0.2.0
-----

*Release date: 30-Sep-2013*

* Allow fetching of multiple keys (sub-nodes)


0.1
---

*Release date: 18-Sep-2013*

* Initial release<|MERGE_RESOLUTION|>--- conflicted
+++ resolved
@@ -1,7 +1,6 @@
 News
 ====
 
-<<<<<<< HEAD
 -----------
 aio version
 -----------
@@ -27,7 +26,7 @@
 ----------------
 Upstream version
 ----------------
-=======
+
 0.4.2
 -----
 *Release data: 8-Oct-2015*
@@ -40,7 +39,6 @@
 * Do not check cluster ID if etcd responses don't contain the ID
 * Added a cause to EtcdConnectionFailed
 
->>>>>>> df6caa92
 
 0.4.1
 -----
